"""Interpolators for energy depositions and secondary spectra."""

import h5py

import numpy as np
from scipy import interpolate


class BatchInterpolator:
    """Interpolator for multidimensional data with axes ('rs', 'Ein', 'nBs', 'x', 'out')
    
    Args:
        filename (str): HDF5 data file name.

    Attributes:
        axes (list): List of axes.
        abscs (dict): Abscissas of axes.
        data (np.ndarray): Grid data consistent with axes and abscs.
        fixed_in_spec (np.ndarray): Fixed input spectrum.
        fixed_in_spec_data (np.ndarray): Data summed over fixed_in_spec.
    """

    def __init__(self, filename):

        with h5py.File(filename, 'r') as hf:
            self.axes = hf['axes'][:]
            self.abscs = {}
            for k, item in hf['abscs'].items():
                self.abscs[k] = item[:]
            self.data = hf['data'][:] # load into memory
        
        self.fixed_in_spec = None
        self.fixed_in_spec_data = None


    def set_fixed_in_spec(self, in_spec):
        
        self.fixed_in_spec = in_spec
        self.fixed_in_spec_data = np.einsum('e,renxo->rnxo', in_spec, self.data)


    def __call__(self, rs=..., in_spec=..., nBs_s=..., x_s=...,
                 sum_result=False, sum_weight=None, sum_batch_size=256**3,
                 out_of_bounds_action='error'):
        """Batch interpolate in nBs and x directions.
        
        First sum with in_spec (with caching), then interpolate to a rs point,
        then perform the interpolation on [nBs_s, x_s]. If sum_result is True,
        sum over all interpolated value.
        
        Args:
            rs (float): redshift [1]
            in_spec (1D array): input spectrum
            nBs_s (1D array): nBs values
            x_s (1D array): x values
            sum_result (bool): if True, sum over all interpolated value.
            sum_weight (optional, 1D array): weights for summing.
            sum_batch_size (int): perform interpolation in batches of this size.
            out_of_bounds_action {'error', 'clip'}
        
        Returns:
            interpolated box or sum of interpolated box.
        """
        
        if out_of_bounds_action == 'clip':
            rs  = np.clip(rs,  np.min(self.abscs['rs']), np.max(self.abscs['rs']))
            x_s = np.clip(x_s, np.min(self.abscs['x']),  np.max(self.abscs['x']))
            nBs_s = np.clip(nBs_s, np.min(self.abscs['nBs']), np.max(self.abscs['nBs']))
            bounds_error = False
        elif out_of_bounds_action == 'error':
            bounds_error = True
        else:
            raise NotImplementedError(out_of_bounds_action)
        
        # 1. in_spec sum
        if np.all(in_spec == self.fixed_in_spec):
            in_spec_data = self.fixed_in_spec_data
        else:
            in_spec_data = np.einsum('e,renxo->rnxo', in_spec, self.data)
        
        # 2. rs interpolation
        data_at_rs = interpolate.interp1d(self.abscs['rs'], in_spec_data, axis=0, copy=False)(rs) # (nBs, x, out)

        # 3. nBs x interpolation/sum
        interp = interpolate.RegularGridInterpolator(
            (self.abscs['nBs'], self.abscs['x']),
            data_at_rs,
            bounds_error = bounds_error,
<<<<<<< HEAD
            fill_value = np.nan,
=======
            fill_value = 0.,
>>>>>>> c1362344
        )
        nBs_x_in = np.stack([nBs_s, x_s], axis=-1)

        if not sum_result:
            return interp(nBs_x_in)
            
        else:
            split_n = int(np.ceil( len(x_s)/sum_batch_size ))
            if sum_weight is not None:
                sum_weight_batches = np.array_split(sum_weight, split_n)
                
            nBs_x_in_batches = np.array_split(nBs_x_in, split_n)
            result = np.zeros( (len(self.abscs['out']),) )

            for i_batch, nBs_x_in_batch in enumerate(nBs_x_in_batches):
                interp_result = interp(nBs_x_in_batch)
                if sum_weight is None:
                    result += np.sum(interp_result, axis=0)
                else:
                    result += np.dot(sum_weight_batches[i_batch], interp_result)
                    
            return result
        
    
    def point_interp(self, rs=..., nBs=..., x=...):
        """Returns the transfer function at a (rs, nBs, x) point."""

        interp = interpolate.RegularGridInterpolator(
            (self.abscs['rs'], self.abscs['nBs'], self.abscs['x']),
            np.einsum('renxo -> rnxeo', self.data),
            bounds_error = True,
        )
<<<<<<< HEAD
        return interp([rs, nBs, x])
=======
        return interp([rs, nBs, x])[0]
>>>>>>> c1362344
<|MERGE_RESOLUTION|>--- conflicted
+++ resolved
@@ -86,11 +86,7 @@
             (self.abscs['nBs'], self.abscs['x']),
             data_at_rs,
             bounds_error = bounds_error,
-<<<<<<< HEAD
-            fill_value = np.nan,
-=======
             fill_value = 0.,
->>>>>>> c1362344
         )
         nBs_x_in = np.stack([nBs_s, x_s], axis=-1)
 
@@ -123,8 +119,4 @@
             np.einsum('renxo -> rnxeo', self.data),
             bounds_error = True,
         )
-<<<<<<< HEAD
-        return interp([rs, nBs, x])
-=======
-        return interp([rs, nBs, x])[0]
->>>>>>> c1362344
+        return interp([rs, nBs, x])[0]